package ibapi

import (
	"fmt"
	"strings"
	"time"

	log "github.com/sirupsen/logrus"
)

const (
	TIME_FORMAT string = "2006-01-02 15:04:05 +0700 CST"
)

// ibDecoder help to decode the msg bytes received from TWS or Gateway
type ibDecoder struct {
	wrapper       IbWrapper
	version       Version
	msgID2process map[IN]func(*msgBuffer)
	errChan       chan error
}

func (d *ibDecoder) setVersion(version Version) {
	d.version = version
}

func (d *ibDecoder) interpret(msgBuf *msgBuffer) {
	if msgBuf.Len() == 0 {
		return
	}

	// if decode error ocours,handle the error
	defer func() {
		if err := recover(); err != nil {
			log.Errorf("!!!!!!errDeocde!!!!!!->%v", err) //TODO: handle error
		}
	}()
	log.Debugf("interpret -> msgBuffer: %v", msgBuf.Bytes())
	MsgID := msgBuf.readInt()
	if processer, ok := d.msgID2process[IN(MsgID)]; ok {
		processer(msgBuf)
	} else {
		log.Infof("MsgId: %v NOT FOUND!!!-> MsgBytes: %v", MsgID, msgBuf.Bytes())
	}

}

// func (d *ibDecoder) interpretWithSignature(fs [][]byte, processer interface{}) {
// 	if processer == nil {
// 		fmt.Println("No processer")
// 	}

// 	processerType := reflect.TypeOf(processer)
// 	params := make([]interface{}, processerType.NumIn())
// 	for i, f := range fs[1:] {
// 		switch processerType.In(i).Kind() {
// 		case reflect.Int:
// 			param := strconv.Atoi(string(f))
// 		case reflect.Float64:
// 			param, _ := strconv.ParseFloat(string(f), 64)
// 		default:
// 			param := string(f)
// 		}
// 		params = append(params, param)

// 	}

// 	processer(params...)
// }

func (d *ibDecoder) setmsgID2process() {
	d.msgID2process = map[IN]func(*msgBuffer){
		mTICK_PRICE:              d.processTickPriceMsg,
		mTICK_SIZE:               d.wrapTickSize,
		mORDER_STATUS:            d.processOrderStatusMsg,
		mERR_MSG:                 d.wrapError,
		mOPEN_ORDER:              d.processOpenOrder,
		mACCT_VALUE:              d.wrapUpdateAccountValue,
		mPORTFOLIO_VALUE:         d.processPortfolioValueMsg,
		mACCT_UPDATE_TIME:        d.wrapUpdateAccountTime,
		mNEXT_VALID_ID:           d.wrapNextValidID,
		mCONTRACT_DATA:           d.processContractDataMsg,
		mEXECUTION_DATA:          d.processExecutionDataMsg,
		mMARKET_DEPTH:            d.wrapUpdateMktDepth,
		mMARKET_DEPTH_L2:         d.wrapUpdateMktDepthL2,
		mNEWS_BULLETINS:          d.wrapUpdateNewsBulletin,
		mMANAGED_ACCTS:           d.wrapManagedAccounts,
		mRECEIVE_FA:              d.wrapReceiveFA,
		mHISTORICAL_DATA:         d.processHistoricalDataMsg,
		mHISTORICAL_DATA_UPDATE:  d.processHistoricalDataUpdateMsg,
		mBOND_CONTRACT_DATA:      d.processBondContractDataMsg,
		mSCANNER_PARAMETERS:      d.wrapScannerParameters,
		mSCANNER_DATA:            d.processScannerDataMsg,
		mTICK_OPTION_COMPUTATION: d.processTickOptionComputationMsg,
		mTICK_GENERIC:            d.wrapTickGeneric,
		mTICK_STRING:             d.wrapTickString,
		mTICK_EFP:                d.wrapTickEFP,
		mCURRENT_TIME:            d.wrapCurrentTime,
		mREAL_TIME_BARS:          d.processRealTimeBarMsg,
		mFUNDAMENTAL_DATA:        d.wrapFundamentalData,
		mCONTRACT_DATA_END:       d.wrapContractDetailsEnd,

		mACCT_DOWNLOAD_END:                        d.wrapAccountDownloadEnd,
		mOPEN_ORDER_END:                           d.wrapOpenOrderEnd,
		mEXECUTION_DATA_END:                       d.wrapExecDetailsEnd,
		mDELTA_NEUTRAL_VALIDATION:                 d.processDeltaNeutralValidationMsg,
		mTICK_SNAPSHOT_END:                        d.wrapTickSnapshotEnd,
		mMARKET_DATA_TYPE:                         d.wrapMarketDataType,
		mCOMMISSION_REPORT:                        d.processCommissionReportMsg,
		mPOSITION_DATA:                            d.processPositionDataMsg,
		mPOSITION_END:                             d.wrapPositionEnd,
		mACCOUNT_SUMMARY:                          d.wrapAccountSummary,
		mACCOUNT_SUMMARY_END:                      d.wrapAccountSummaryEnd,
		mVERIFY_MESSAGE_API:                       d.wrapVerifyMessageAPI,
		mVERIFY_COMPLETED:                         d.wrapVerifyCompleted,
		mDISPLAY_GROUP_LIST:                       d.wrapDisplayGroupList,
		mDISPLAY_GROUP_UPDATED:                    d.wrapDisplayGroupUpdated,
		mVERIFY_AND_AUTH_MESSAGE_API:              d.wrapVerifyAndAuthMessageAPI,
		mVERIFY_AND_AUTH_COMPLETED:                d.wrapVerifyAndAuthCompleted,
		mPOSITION_MULTI:                           d.processPositionMultiMsg,
		mPOSITION_MULTI_END:                       d.wrapPositionMultiEnd,
		mACCOUNT_UPDATE_MULTI:                     d.wrapAccountUpdateMulti,
		mACCOUNT_UPDATE_MULTI_END:                 d.wrapAccountUpdateMultiEnd,
		mSECURITY_DEFINITION_OPTION_PARAMETER:     d.processSecurityDefinitionOptionParameterMsg,
		mSECURITY_DEFINITION_OPTION_PARAMETER_END: d.wrapSecurityDefinitionOptionParameterEndMsg,
		mSOFT_DOLLAR_TIERS:                        d.processSoftDollarTiersMsg,
		mFAMILY_CODES:                             d.processFamilyCodesMsg,
		mSYMBOL_SAMPLES:                           d.processSymbolSamplesMsg,
		mSMART_COMPONENTS:                         d.processSmartComponents,
		mTICK_REQ_PARAMS:                          d.processTickReqParams,
		mMKT_DEPTH_EXCHANGES:                      d.processMktDepthExchanges,
		mHEAD_TIMESTAMP:                           d.processHeadTimestamp,
		mTICK_NEWS:                                d.processTickNews,
		mNEWS_PROVIDERS:                           d.processNewsProviders,
		mNEWS_ARTICLE:                             d.processNewsArticle,
		mHISTORICAL_NEWS:                          d.processHistoricalNews,
		mHISTORICAL_NEWS_END:                      d.processHistoricalNewsEnd,
		mHISTOGRAM_DATA:                           d.processHistogramData,
		mREROUTE_MKT_DATA_REQ:                     d.processRerouteMktDataReq,
		mREROUTE_MKT_DEPTH_REQ:                    d.processRerouteMktDepthReq,
		mMARKET_RULE:                              d.processMarketRuleMsg,
		mPNL:                                      d.processPnLMsg,
		mPNL_SINGLE:                               d.processPnLSingleMsg,
		mHISTORICAL_TICKS:                         d.processHistoricalTicks,
		mHISTORICAL_TICKS_BID_ASK:                 d.processHistoricalTicksBidAsk,
		mHISTORICAL_TICKS_LAST:                    d.processHistoricalTicksLast,
		mTICK_BY_TICK:                             d.processTickByTickMsg,
		mORDER_BOUND:                              d.processOrderBoundMsg,
		mCOMPLETED_ORDER:                          d.processCompletedOrderMsg,
		mCOMPLETED_ORDERS_END:                     d.processCompletedOrdersEndMsg}

}

func (d *ibDecoder) wrapTickSize(msgBuf *msgBuffer) {
	_ = msgBuf.readString()
	reqID := msgBuf.readInt()
	tickType := msgBuf.readInt()
	size := msgBuf.readInt()
	d.wrapper.TickSize(reqID, tickType, size)
}

func (d *ibDecoder) wrapNextValidID(msgBuf *msgBuffer) {
	_ = msgBuf.readString()
	reqID := msgBuf.readInt()
	d.wrapper.NextValidID(reqID)

}

func (d *ibDecoder) wrapManagedAccounts(msgBuf *msgBuffer) {
	_ = msgBuf.readString()
	accNames := msgBuf.readString()
	accsList := strings.Split(accNames, ",")
	d.wrapper.ManagedAccounts(accsList)

}

func (d *ibDecoder) wrapUpdateAccountValue(msgBuf *msgBuffer) {
	_ = msgBuf.readString()
	tag := msgBuf.readString()
	val := msgBuf.readString()
	currency := msgBuf.readString()
	accName := msgBuf.readString()

	d.wrapper.UpdateAccountValue(tag, val, currency, accName)
}

func (d *ibDecoder) wrapUpdateAccountTime(msgBuf *msgBuffer) {
	_ = msgBuf.readString()
	ts := msgBuf.readString()
	today := time.Now()
	// time.
	t, err := time.ParseInLocation("04:05", ts, time.Local)
	if err != nil {
		panic(err)
	}
	t = t.AddDate(today.Year(), int(today.Month())-1, today.Day()-1)

	d.wrapper.UpdateAccountTime(t)
}

func (d *ibDecoder) wrapError(msgBuf *msgBuffer) {
	_ = msgBuf.readString()
	reqID := msgBuf.readInt()
	errorCode := msgBuf.readInt()
	errorString := msgBuf.readString()

	d.wrapper.Error(reqID, errorCode, errorString)
}

func (d *ibDecoder) wrapCurrentTime(msgBuf *msgBuffer) {
	_ = msgBuf.readString()
	ts := msgBuf.readInt()
	t := time.Unix(ts, 0)

	d.wrapper.CurrentTime(t)
}

func (d *ibDecoder) wrapUpdateMktDepth(msgBuf *msgBuffer) {
	_ = msgBuf.readString()
	reqID := msgBuf.readInt()
	position := msgBuf.readInt()
	operation := msgBuf.readInt()
	side := msgBuf.readInt()
	price := msgBuf.readFloat()
	size := msgBuf.readInt()

	d.wrapper.UpdateMktDepth(reqID, position, operation, side, price, size)

}

func (d *ibDecoder) wrapUpdateMktDepthL2(msgBuf *msgBuffer) {
	_ = msgBuf.readString()
	reqID := msgBuf.readInt()
	position := msgBuf.readInt()
	marketMaker := msgBuf.readString()
	operation := msgBuf.readInt()
	side := msgBuf.readInt()
	price := msgBuf.readFloat()
	size := msgBuf.readInt()
	isSmartDepth := msgBuf.readBool()

	d.wrapper.UpdateMktDepthL2(reqID, position, marketMaker, operation, side, price, size, isSmartDepth)

}

func (d *ibDecoder) wrapUpdateNewsBulletin(msgBuf *msgBuffer) {
	_ = msgBuf.readString()
	msgID := msgBuf.readInt()
	msgType := msgBuf.readInt()
	newsMessage := msgBuf.readString()
	originExch := msgBuf.readString()

	d.wrapper.UpdateNewsBulletin(msgID, msgType, newsMessage, originExch)
}

func (d *ibDecoder) wrapReceiveFA(msgBuf *msgBuffer) {
	_ = msgBuf.readString()
	faData := msgBuf.readInt()
	cxml := msgBuf.readString()

	d.wrapper.ReceiveFA(faData, cxml)
}

func (d *ibDecoder) wrapScannerParameters(msgBuf *msgBuffer) {
	_ = msgBuf.readString()
	xml := msgBuf.readString()

	d.wrapper.ScannerParameters(xml)
}

func (d *ibDecoder) wrapTickGeneric(msgBuf *msgBuffer) {
	_ = msgBuf.readString()
	reqID := msgBuf.readInt()
	tickType := msgBuf.readInt()
	value := msgBuf.readFloat()

	d.wrapper.TickGeneric(reqID, tickType, value)

}

func (d *ibDecoder) wrapTickString(msgBuf *msgBuffer) {
	_ = msgBuf.readString()
	reqID := msgBuf.readInt()
	tickType := msgBuf.readInt()
	value := msgBuf.readString()

	d.wrapper.TickString(reqID, tickType, value)

}

func (d *ibDecoder) wrapTickEFP(msgBuf *msgBuffer) {
	_ = msgBuf.readString()
	reqID := msgBuf.readInt()
	tickType := msgBuf.readInt()
	basisPoints := msgBuf.readFloat()
	formattedBasisPoints := msgBuf.readString()
	totalDividends := msgBuf.readFloat()
	holdDays := msgBuf.readInt()
	futureLastTradeDate := msgBuf.readString()
	dividendImpact := msgBuf.readFloat()
	dividendsToLastTradeDate := msgBuf.readFloat()

	d.wrapper.TickEFP(reqID, tickType, basisPoints, formattedBasisPoints, totalDividends, holdDays, futureLastTradeDate, dividendImpact, dividendsToLastTradeDate)

}

func (d *ibDecoder) wrapMarketDataType(msgBuf *msgBuffer) {
	_ = msgBuf.readString()
	reqID := msgBuf.readInt()
	marketDataType := msgBuf.readInt()

	d.wrapper.MarketDataType(reqID, marketDataType)
}

func (d *ibDecoder) wrapAccountSummary(msgBuf *msgBuffer) {
	_ = msgBuf.readString()
	reqID := msgBuf.readInt()
	account := msgBuf.readString()
	tag := msgBuf.readString()
	value := msgBuf.readString()
	currency := msgBuf.readString()

	d.wrapper.AccountSummary(reqID, account, tag, value, currency)
}

func (d *ibDecoder) wrapVerifyMessageAPI(msgBuf *msgBuffer) {
	// Deprecated Function: keep it temporarily, not know how it works
	_ = msgBuf.readString()
	apiData := msgBuf.readString()

	d.wrapper.VerifyMessageAPI(apiData)
}

<<<<<<< HEAD
func (d *ibDecoder) wrapVerifyCompleted(f [][]byte) {
	isSuccessful := decodeBool(f[1])
	err := decodeString(f[2])
=======
func (d *ibDecoder) wrapVerifyCompleted(msgBuf *msgBuffer) {
	_ = msgBuf.readString()
	isSuccessful := msgBuf.readBool()
	err := msgBuf.readString()
>>>>>>> 9d8990eb

	d.wrapper.VerifyCompleted(isSuccessful, err)
}

func (d *ibDecoder) wrapDisplayGroupList(msgBuf *msgBuffer) {
	_ = msgBuf.readString()
	reqID := msgBuf.readInt()
	groups := msgBuf.readString()

	d.wrapper.DisplayGroupList(reqID, groups)
}

func (d *ibDecoder) wrapDisplayGroupUpdated(msgBuf *msgBuffer) {
	_ = msgBuf.readString()
	reqID := msgBuf.readInt()
	contractInfo := msgBuf.readString()

	d.wrapper.DisplayGroupUpdated(reqID, contractInfo)
}

func (d *ibDecoder) wrapVerifyAndAuthMessageAPI(msgBuf *msgBuffer) {
	_ = msgBuf.readString()
	apiData := msgBuf.readString()
	xyzChallange := msgBuf.readString()

	d.wrapper.VerifyAndAuthMessageAPI(apiData, xyzChallange)
}

func (d *ibDecoder) wrapVerifyAndAuthCompleted(msgBuf *msgBuffer) {
	_ = msgBuf.readString()
	isSuccessful := msgBuf.readBool()
	err := msgBuf.readString()

	d.wrapper.VerifyAndAuthCompleted(isSuccessful, err)
}

func (d *ibDecoder) wrapAccountUpdateMulti(msgBuf *msgBuffer) {
	_ = msgBuf.readString()
	reqID := msgBuf.readInt()
	acc := msgBuf.readString()
	modelCode := msgBuf.readString()
	tag := msgBuf.readString()
	val := msgBuf.readString()
	currency := msgBuf.readString()

	d.wrapper.AccountUpdateMulti(reqID, acc, modelCode, tag, val, currency)
}

func (d *ibDecoder) wrapFundamentalData(msgBuf *msgBuffer) {
	_ = msgBuf.readString()
	reqID := msgBuf.readInt()
	data := msgBuf.readString()

	d.wrapper.FundamentalData(reqID, data)
}

//--------------wrap end func ---------------------------------

func (d *ibDecoder) wrapAccountDownloadEnd(msgBuf *msgBuffer) {
	_ = msgBuf.readString()
	accName := msgBuf.readString()

	d.wrapper.AccountDownloadEnd(accName)
}

func (d *ibDecoder) wrapOpenOrderEnd(msgBuf *msgBuffer) {

	d.wrapper.OpenOrderEnd()
}

func (d *ibDecoder) wrapExecDetailsEnd(msgBuf *msgBuffer) {
	_ = msgBuf.readString()
	reqID := msgBuf.readInt()

	d.wrapper.ExecDetailsEnd(reqID)
}

func (d *ibDecoder) wrapTickSnapshotEnd(msgBuf *msgBuffer) {
	_ = msgBuf.readString()
	reqID := msgBuf.readInt()

	d.wrapper.TickSnapshotEnd(reqID)
}

func (d *ibDecoder) wrapPositionEnd(msgBuf *msgBuffer) {
	// v := decodeInt(f[0])

	d.wrapper.PositionEnd()
}

func (d *ibDecoder) wrapAccountSummaryEnd(msgBuf *msgBuffer) {
	_ = msgBuf.readString()
	reqID := msgBuf.readInt()

	d.wrapper.AccountSummaryEnd(reqID)
}

func (d *ibDecoder) wrapPositionMultiEnd(msgBuf *msgBuffer) {
	_ = msgBuf.readString()
	reqID := msgBuf.readInt()

	d.wrapper.PositionMultiEnd(reqID)
}

func (d *ibDecoder) wrapAccountUpdateMultiEnd(msgBuf *msgBuffer) {
	_ = msgBuf.readString()
	reqID := msgBuf.readInt()

	d.wrapper.AccountUpdateMultiEnd(reqID)
}

func (d *ibDecoder) wrapSecurityDefinitionOptionParameterEndMsg(msgBuf *msgBuffer) {
	reqID := msgBuf.readInt()

	d.wrapper.SecurityDefinitionOptionParameterEnd(reqID)
}

func (d *ibDecoder) wrapContractDetailsEnd(msgBuf *msgBuffer) {
	_ = msgBuf.readString()
	reqID := msgBuf.readInt()

	d.wrapper.ContractDetailsEnd(reqID)
}

// ------------------------------------------------------------------

func (d *ibDecoder) processTickPriceMsg(msgBuf *msgBuffer) {
	_ = msgBuf.readString()
	reqID := msgBuf.readInt()
	tickType := msgBuf.readInt()
	price := msgBuf.readFloat()
	size := msgBuf.readInt()
	attrMask := msgBuf.readInt()

	attrib := TickAttrib{}
	attrib.CanAutoExecute = attrMask == 1

	if d.version >= mMIN_SERVER_VER_PAST_LIMIT {
		attrib.CanAutoExecute = attrMask&0x1 != 0
		attrib.PastLimit = attrMask&0x2 != 0
		if d.version >= mMIN_SERVER_VER_PRE_OPEN_BID_ASK {
			attrib.PreOpen = attrMask&0x4 != 0
		}
	}

	d.wrapper.TickPrice(reqID, tickType, price, attrib)

	var sizeTickType int64
	switch tickType {
	case BID:
		sizeTickType = BID_SIZE
	case ASK:
		sizeTickType = ASK_SIZE
	case LAST:
		sizeTickType = LAST_SIZE
	case DELAYED_BID:
		sizeTickType = DELAYED_BID_SIZE
	case DELAYED_ASK:
		sizeTickType = DELAYED_ASK_SIZE
	case DELAYED_LAST:
		sizeTickType = DELAYED_LAST_SIZE
	default:
		sizeTickType = NOT_SET
	}

	if sizeTickType != NOT_SET {
		d.wrapper.TickSize(reqID, sizeTickType, size)
	}

}

func (d *ibDecoder) processOrderStatusMsg(msgBuf *msgBuffer) {
	if d.version < mMIN_SERVER_VER_MARKET_CAP_PRICE {
		_ = msgBuf.readString()
	}
	orderID := msgBuf.readInt()
	status := msgBuf.readString()

	filled := msgBuf.readFloat()

	remaining := msgBuf.readFloat()

	avgFilledPrice := msgBuf.readFloat()

	permID := msgBuf.readInt()
	parentID := msgBuf.readInt()
	lastFillPrice := msgBuf.readFloat()
	clientID := msgBuf.readInt()
	whyHeld := msgBuf.readString()

	var mktCapPrice float64
	if d.version >= mMIN_SERVER_VER_MARKET_CAP_PRICE {
		mktCapPrice = msgBuf.readFloat()
	} else {
		mktCapPrice = float64(0)
	}

	d.wrapper.OrderStatus(orderID, status, filled, remaining, avgFilledPrice, permID, parentID, lastFillPrice, clientID, whyHeld, mktCapPrice)

}

func (d *ibDecoder) processOpenOrder(msgBuf *msgBuffer) {

	var version int64
	if d.version < mMIN_SERVER_VER_ORDER_CONTAINER {
		version = msgBuf.readInt()
	} else {
		version = int64(d.version)
	}

	o := &Order{}
	o.OrderID = msgBuf.readInt()

	c := &Contract{}

	c.ContractID = msgBuf.readInt()
	c.Symbol = msgBuf.readString()
	c.SecurityType = msgBuf.readString()
	c.Expiry = msgBuf.readString()

	c.Strike = msgBuf.readFloat()
	c.Right = msgBuf.readString()

	if version >= 32 {
		c.Multiplier = msgBuf.readString()
	}
	c.Exchange = msgBuf.readString()
	c.Currency = msgBuf.readString()
	c.LocalSymbol = msgBuf.readString()
	if version >= 32 {
		c.TradingClass = msgBuf.readString()
	}

	o.Action = msgBuf.readString()
	if d.version >= mMIN_SERVER_VER_FRACTIONAL_POSITIONS {
		o.TotalQuantity = msgBuf.readFloat()
	} else {
		o.TotalQuantity = float64(msgBuf.readInt())
	}

	o.OrderType = msgBuf.readString()
	if version < 29 {
		o.LimitPrice = msgBuf.readFloat()
	} else {
		o.LimitPrice = msgBuf.readFloatCheckUnset()
	}

	if version < 30 {
		o.AuxPrice = msgBuf.readFloat()
	} else {
		o.AuxPrice = msgBuf.readFloatCheckUnset()
	}

	o.TIF = msgBuf.readString()
	o.OCAGroup = msgBuf.readString()
	o.Account = msgBuf.readString()
	o.OpenClose = msgBuf.readString()

	o.Origin = msgBuf.readInt()

	o.OrderRef = msgBuf.readString()
	o.ClientID = msgBuf.readInt()
	o.PermID = msgBuf.readInt()

	o.OutsideRTH = msgBuf.readBool()
	o.Hidden = msgBuf.readBool()
	o.DiscretionaryAmount = msgBuf.readFloat()
	o.GoodAfterTime = msgBuf.readString()

	_ = msgBuf.readString() //_sharesAllocation

	o.FAGroup = msgBuf.readString()
	o.FAMethod = msgBuf.readString()
	o.FAPercentage = msgBuf.readString()
	o.FAProfile = msgBuf.readString()

	if d.version >= mMIN_SERVER_VER_MODELS_SUPPORT {
		o.ModelCode = msgBuf.readString()
	}

	o.GoodTillDate = msgBuf.readString()

	o.Rule80A = msgBuf.readString()
	o.PercentOffset = msgBuf.readFloatCheckUnset() //show_unset
	o.SettlingFirm = msgBuf.readString()

	//ShortSaleParams
	o.ShortSaleSlot = msgBuf.readInt()
	o.DesignatedLocation = msgBuf.readString()

	if d.version == mMIN_SERVER_VER_SSHORTX_OLD {
		_ = msgBuf.readString()
	} else if version >= 23 {
		o.ExemptCode = msgBuf.readInt()
	}

	o.AuctionStrategy = msgBuf.readInt()
	o.StartingPrice = msgBuf.readFloatCheckUnset()   //show_unset
	o.StockRefPrice = msgBuf.readFloatCheckUnset()   //show_unset
	o.Delta = msgBuf.readFloatCheckUnset()           //show_unset
	o.StockRangeLower = msgBuf.readFloatCheckUnset() //show_unset
	o.StockRangeUpper = msgBuf.readFloatCheckUnset() //show_unset
	o.DisplaySize = msgBuf.readInt()

	o.BlockOrder = msgBuf.readBool()
	o.SweepToFill = msgBuf.readBool()
	o.AllOrNone = msgBuf.readBool()
	o.MinQty = msgBuf.readIntCheckUnset() //show_unset
	o.OCAType = msgBuf.readInt()
	o.ETradeOnly = msgBuf.readBool()
	o.FirmQuoteOnly = msgBuf.readBool()
	o.NBBOPriceCap = msgBuf.readFloatCheckUnset() //show_unset

	o.ParentID = msgBuf.readInt()
	o.TriggerMethod = msgBuf.readInt()

	o.Volatility = msgBuf.readFloatCheckUnset() //show_unset
	o.VolatilityType = msgBuf.readInt()
	o.DeltaNeutralOrderType = msgBuf.readString()
	o.DeltaNeutralAuxPrice = msgBuf.readFloatCheckUnset() //show_unset

	if version >= 27 && o.DeltaNeutralOrderType != "" {
		o.DeltaNeutralContractID = msgBuf.readInt()
		o.DeltaNeutralSettlingFirm = msgBuf.readString()
		o.DeltaNeutralClearingAccount = msgBuf.readString()
		o.DeltaNeutralClearingIntent = msgBuf.readString()
	}

	if version >= 31 && o.DeltaNeutralOrderType != "" {
		o.DeltaNeutralOpenClose = msgBuf.readString()
		o.DeltaNeutralShortSale = msgBuf.readBool()
		o.DeltaNeutralShortSaleSlot = msgBuf.readInt()
		o.DeltaNeutralDesignatedLocation = msgBuf.readString()
	}

	o.ContinuousUpdate = msgBuf.readBool()
	o.ReferencePriceType = msgBuf.readInt()

	o.TrailStopPrice = msgBuf.readFloatCheckUnset()

	if version >= 30 {
		o.TrailingPercent = msgBuf.readFloatCheckUnset() //show_unset
	}

	o.BasisPoints = msgBuf.readFloatCheckUnset()
	o.BasisPointsType = msgBuf.readIntCheckUnset()
	c.ComboLegsDescription = msgBuf.readString()

	if version >= 29 {
		c.ComboLegs = []ComboLeg{}
		for comboLegsCount := msgBuf.readInt(); comboLegsCount > 0; comboLegsCount-- {
			fmt.Println("comboLegsCount:", comboLegsCount)
			comboleg := ComboLeg{}
			comboleg.ContractID = msgBuf.readInt()
			comboleg.Ratio = msgBuf.readInt()
			comboleg.Action = msgBuf.readString()
			comboleg.Exchange = msgBuf.readString()
			comboleg.OpenClose = msgBuf.readInt()
			comboleg.ShortSaleSlot = msgBuf.readInt()
			comboleg.DesignatedLocation = msgBuf.readString()
			comboleg.ExemptCode = msgBuf.readInt()
			c.ComboLegs = append(c.ComboLegs, comboleg)
		}

		o.OrderComboLegs = []OrderComboLeg{}
		for orderComboLegsCount := msgBuf.readInt(); orderComboLegsCount > 0; orderComboLegsCount-- {
			orderComboLeg := OrderComboLeg{}
			orderComboLeg.Price = msgBuf.readFloatCheckUnset()
			o.OrderComboLegs = append(o.OrderComboLegs, orderComboLeg)
		}
	}

	if version >= 26 {
		o.SmartComboRoutingParams = []TagValue{}
		for smartComboRoutingParamsCount := msgBuf.readInt(); smartComboRoutingParamsCount > 0; smartComboRoutingParamsCount-- {
			tagValue := TagValue{}
			tagValue.Tag = msgBuf.readString()
			tagValue.Value = msgBuf.readString()
			o.SmartComboRoutingParams = append(o.SmartComboRoutingParams, tagValue)
		}
	}

	if version >= 20 {
		o.ScaleInitLevelSize = msgBuf.readIntCheckUnset() //show_unset
		o.ScaleSubsLevelSize = msgBuf.readIntCheckUnset() //show_unset
	} else {
		o.NotSuppScaleNumComponents = msgBuf.readIntCheckUnset()
		o.ScaleInitLevelSize = msgBuf.readIntCheckUnset()
	}

	o.ScalePriceIncrement = msgBuf.readFloatCheckUnset()

	if version >= 28 && o.ScalePriceIncrement != UNSETFLOAT && o.ScalePriceIncrement > 0.0 {
		o.ScalePriceAdjustValue = msgBuf.readFloatCheckUnset()
		o.ScalePriceAdjustInterval = msgBuf.readIntCheckUnset()
		o.ScaleProfitOffset = msgBuf.readFloatCheckUnset()
		o.ScaleAutoReset = msgBuf.readBool()
		o.ScaleInitPosition = msgBuf.readIntCheckUnset()
		o.ScaleInitFillQty = msgBuf.readIntCheckUnset()
		o.ScaleRandomPercent = msgBuf.readBool()
	}

	if version >= 24 {
		o.HedgeType = msgBuf.readString()
		if o.HedgeType != "" {
			o.HedgeParam = msgBuf.readString()
		}
	}

	if version >= 25 {
		o.OptOutSmartRouting = msgBuf.readBool()
	}

	o.ClearingAccount = msgBuf.readString()
	o.ClearingIntent = msgBuf.readString()

	if version >= 22 {
		o.NotHeld = msgBuf.readBool()
	}

	if version >= 20 {
		deltaNeutralContractPresent := msgBuf.readBool()
		if deltaNeutralContractPresent {
			c.DeltaNeutralContract = new(DeltaNeutralContract)
			c.DeltaNeutralContract.ContractID = msgBuf.readInt()
			c.DeltaNeutralContract.Delta = msgBuf.readFloat()
			c.DeltaNeutralContract.Price = msgBuf.readFloat()
		}
	}

	if version >= 21 {
		o.AlgoStrategy = msgBuf.readString()
		if o.AlgoStrategy != "" {
			o.AlgoParams = []TagValue{}
			for algoParamsCount := msgBuf.readInt(); algoParamsCount > 0; algoParamsCount-- {
				tagValue := TagValue{}
				tagValue.Tag = msgBuf.readString()
				tagValue.Value = msgBuf.readString()
				o.AlgoParams = append(o.AlgoParams, tagValue)
			}
		}
	}

	if version >= 33 {
		o.Solictied = msgBuf.readBool()
	}

	orderState := &OrderState{}

	o.WhatIf = msgBuf.readBool()

	orderState.Status = msgBuf.readString()

	if d.version >= mMIN_SERVER_VER_WHAT_IF_EXT_FIELDS {
		orderState.InitialMarginBefore = msgBuf.readString()
		orderState.MaintenanceMarginBefore = msgBuf.readString()
		orderState.EquityWithLoanBefore = msgBuf.readString()
		orderState.InitialMarginChange = msgBuf.readString()
		orderState.MaintenanceMarginChange = msgBuf.readString()
		orderState.EquityWithLoanChange = msgBuf.readString()
	}

	orderState.InitialMarginAfter = msgBuf.readString()
	orderState.MaintenanceMarginAfter = msgBuf.readString()
	orderState.EquityWithLoanAfter = msgBuf.readString()

	orderState.Commission = msgBuf.readFloatCheckUnset()
	orderState.MinCommission = msgBuf.readFloatCheckUnset()
	orderState.MaxCommission = msgBuf.readFloatCheckUnset()
	orderState.CommissionCurrency = msgBuf.readString()
	orderState.WarningText = msgBuf.readString()

	if version >= 34 {
		o.RandomizeSize = msgBuf.readBool()
		o.RandomizePrice = msgBuf.readBool()
	}

	if d.version >= mMIN_SERVER_VER_PEGGED_TO_BENCHMARK {
		if o.OrderType == "PEG BENCH" {
			o.ReferenceContractID = msgBuf.readInt()
			o.IsPeggedChangeAmountDecrease = msgBuf.readBool()
			o.PeggedChangeAmount = msgBuf.readFloat()
			o.ReferenceChangeAmount = msgBuf.readFloat()
			o.ReferenceExchangeID = msgBuf.readString()
		}

		o.Conditions = []OrderConditioner{}
		if conditionsSize := msgBuf.readInt(); conditionsSize > 0 {
			for ; conditionsSize > 0; conditionsSize-- {
				conditionType := msgBuf.readInt()
				cond, _ := InitOrderCondition(conditionType)
				cond.decode(msgBuf)

				o.Conditions = append(o.Conditions, cond)
			}
			o.ConditionsIgnoreRth = msgBuf.readBool()
			o.ConditionsCancelOrder = msgBuf.readBool()
		}

		o.AdjustedOrderType = msgBuf.readString()
		o.TriggerPrice = msgBuf.readFloat()
		o.TrailStopPrice = msgBuf.readFloat()
		o.LimitPriceOffset = msgBuf.readFloat()
		o.AdjustedStopPrice = msgBuf.readFloat()
		o.AdjustedStopLimitPrice = msgBuf.readFloat()
		o.AdjustedTrailingAmount = msgBuf.readFloat()
		o.AdjustableTrailingUnit = msgBuf.readInt()
	}

	if d.version >= mMIN_SERVER_VER_SOFT_DOLLAR_TIER {
		name := msgBuf.readString()
		value := msgBuf.readString()
		displayName := msgBuf.readString()
		o.SoftDollarTier = SoftDollarTier{name, value, displayName}
	}

	if d.version >= mMIN_SERVER_VER_CASH_QTY {
		o.CashQty = msgBuf.readFloat()
	}

	if d.version >= mMIN_SERVER_VER_AUTO_PRICE_FOR_HEDGE {
		o.DontUseAutoPriceForHedge = msgBuf.readBool()
	}

	if d.version >= mMIN_SERVER_VER_ORDER_CONTAINER {
		o.IsOmsContainer = msgBuf.readBool()
	}

	if d.version >= mMIN_SERVER_VER_D_PEG_ORDERS {
		o.DiscretionaryUpToLimitPrice = msgBuf.readBool()
	}

	if d.version >= mMIN_SERVER_VER_PRICE_MGMT_ALGO {
		o.UsePriceMgmtAlgo = msgBuf.readBool()
	}

	d.wrapper.OpenOrder(o.OrderID, c, o, orderState)

}

func (d *ibDecoder) processPortfolioValueMsg(msgBuf *msgBuffer) {
	v := msgBuf.readInt()

	c := &Contract{}
	c.ContractID = msgBuf.readInt()
	c.Symbol = msgBuf.readString()
	c.SecurityType = msgBuf.readString()
	c.Expiry = msgBuf.readString()
	c.Strike = msgBuf.readFloat()
	c.Right = msgBuf.readString()

	if v >= 7 {
		c.Multiplier = msgBuf.readString()
		c.PrimaryExchange = msgBuf.readString()
	}

	c.Currency = msgBuf.readString()
	c.LocalSymbol = msgBuf.readString()

	if v >= 8 {
		c.TradingClass = msgBuf.readString()
	}
	var position float64
	if d.version >= mMIN_SERVER_VER_FRACTIONAL_POSITIONS {
		position = msgBuf.readFloat()
	} else {
		position = float64(msgBuf.readInt())
	}

	marketPrice := msgBuf.readFloat()
	marketValue := msgBuf.readFloat()
	averageCost := msgBuf.readFloat()
	unrealizedPNL := msgBuf.readFloat()
	realizedPNL := msgBuf.readFloat()
	accName := msgBuf.readString()

	if v == 6 && d.version == 39 {
		c.PrimaryExchange = msgBuf.readString()
	}

	d.wrapper.UpdatePortfolio(c, position, marketPrice, marketValue, averageCost, unrealizedPNL, realizedPNL, accName)

}
func (d *ibDecoder) processContractDataMsg(msgBuf *msgBuffer) {
	v := msgBuf.readInt()
	var reqID int64 = 1
	if v >= 3 {
		reqID = msgBuf.readInt()
	}

	cd := ContractDetails{}
	cd.Contract = Contract{}
	cd.Contract.Symbol = msgBuf.readString()
	cd.Contract.SecurityType = msgBuf.readString()

	lastTradeDateOrContractMonth := msgBuf.readString()
	if lastTradeDateOrContractMonth != "" {
		split := strings.Split(lastTradeDateOrContractMonth, " ")
		if len(split) > 0 {
			cd.Contract.Expiry = split[0]
		}

		if len(split) > 1 {
			cd.LastTradeTime = split[1]
		}
	}

	cd.Contract.Strike = msgBuf.readFloat()
	cd.Contract.Right = msgBuf.readString()
	cd.Contract.Exchange = msgBuf.readString()
	cd.Contract.Currency = msgBuf.readString()
	cd.Contract.LocalSymbol = msgBuf.readString()
	cd.MarketName = msgBuf.readString()
	cd.Contract.TradingClass = msgBuf.readString()
	cd.Contract.ContractID = msgBuf.readInt()
	cd.MinTick = msgBuf.readFloat()
	if d.version >= mMIN_SERVER_VER_MD_SIZE_MULTIPLIER {
		cd.MdSizeMultiplier = msgBuf.readInt()
	}

	cd.Contract.Multiplier = msgBuf.readString()
	cd.OrderTypes = msgBuf.readString()
	cd.ValidExchanges = msgBuf.readString()
	cd.PriceMagnifier = msgBuf.readInt()

	if v >= 4 {
		cd.UnderContractID = msgBuf.readInt()
	}

	if v >= 5 {
		cd.LongName = msgBuf.readString()
		cd.Contract.PrimaryExchange = msgBuf.readString()
	}

	if v >= 6 {
		cd.ContractMonth = msgBuf.readString()
		cd.Industry = msgBuf.readString()
		cd.Category = msgBuf.readString()
		cd.Subcategory = msgBuf.readString()
		cd.TimezoneID = msgBuf.readString()
		cd.TradingHours = msgBuf.readString()
		cd.LiquidHours = msgBuf.readString()
	}

	if v >= 8 {
		cd.EVRule = msgBuf.readString()
		cd.EVMultiplier = msgBuf.readInt()
	}

	if v >= 7 {
		cd.SecurityIDList = []TagValue{}
		for secIDListCount := msgBuf.readInt(); secIDListCount > 0; secIDListCount-- {
			tagValue := TagValue{}
			tagValue.Tag = msgBuf.readString()
			tagValue.Value = msgBuf.readString()
			cd.SecurityIDList = append(cd.SecurityIDList, tagValue)
		}
	}

	if d.version >= mMIN_SERVER_VER_AGG_GROUP {
		cd.AggGroup = msgBuf.readInt()
	}

	if d.version >= mMIN_SERVER_VER_UNDERLYING_INFO {
		cd.UnderSymbol = msgBuf.readString()
		cd.UnderSecurityType = msgBuf.readString()
	}

	if d.version >= mMIN_SERVER_VER_MARKET_RULES {
		cd.MarketRuleIDs = msgBuf.readString()
	}

	if d.version >= mMIN_SERVER_VER_REAL_EXPIRATION_DATE {
		cd.RealExpirationDate = msgBuf.readString()
	}

	d.wrapper.ContractDetails(reqID, &cd)

}
func (d *ibDecoder) processBondContractDataMsg(msgBuf *msgBuffer) {
	v := msgBuf.readInt()

	var reqID int64 = -1

	if v >= 3 {
		reqID = msgBuf.readInt()
	}

	c := &ContractDetails{}
	c.Contract.Symbol = msgBuf.readString()
	c.Contract.SecurityType = msgBuf.readString()
	c.Cusip = msgBuf.readString()
	c.Coupon = msgBuf.readInt()

	splittedExpiry := strings.Split(msgBuf.readString(), " ")
	switch s := len(splittedExpiry); {
	case s > 0:
<<<<<<< HEAD
		c.Maturity = decodeString(splittedExpiry[0])
		fallthrough
	case s > 1:
		c.LastTradeTime = decodeString(splittedExpiry[1])
=======
		c.Maturity = splittedExpiry[0]
		fallthrough
	case s > 1:
		c.LastTradeTime = splittedExpiry[1]
>>>>>>> 9d8990eb
		fallthrough
	case s > 2:
		c.TimezoneID = splittedExpiry[2]
	}

	c.IssueDate = msgBuf.readString()
	c.Ratings = msgBuf.readString()
	c.BondType = msgBuf.readString()
	c.CouponType = msgBuf.readString()
	c.Convertible = msgBuf.readBool()
	c.Callable = msgBuf.readBool()
	c.Putable = msgBuf.readBool()
	c.DescAppend = msgBuf.readString()
	c.Contract.Exchange = msgBuf.readString()
	c.Contract.Currency = msgBuf.readString()
	c.MarketName = msgBuf.readString()
	c.Contract.TradingClass = msgBuf.readString()
	c.Contract.ContractID = msgBuf.readInt()
	c.MinTick = msgBuf.readFloat()

	if d.version >= mMIN_SERVER_VER_MD_SIZE_MULTIPLIER {
		c.MdSizeMultiplier = msgBuf.readInt()
	}

	c.OrderTypes = msgBuf.readString()
	c.ValidExchanges = msgBuf.readString()
	c.NextOptionDate = msgBuf.readString()
	c.NextOptionType = msgBuf.readString()
	c.NextOptionPartial = msgBuf.readBool()
	c.Notes = msgBuf.readString()

	if v >= 4 {
		c.LongName = msgBuf.readString()
	}

	if v >= 6 {
		c.EVRule = msgBuf.readString()
		c.EVMultiplier = msgBuf.readInt()
	}

	if v >= 5 {
		c.SecurityIDList = []TagValue{}
		for secIDListCount := msgBuf.readInt(); secIDListCount > 0; secIDListCount-- {
			tagValue := TagValue{}
			tagValue.Tag = msgBuf.readString()
			tagValue.Value = msgBuf.readString()
			c.SecurityIDList = append(c.SecurityIDList, tagValue)
		}
	}

	if d.version >= mMIN_SERVER_VER_AGG_GROUP {
		c.AggGroup = msgBuf.readInt()
	}

	if d.version >= mMIN_SERVER_VER_MARKET_RULES {
		c.MarketRuleIDs = msgBuf.readString()
	}

	d.wrapper.BondContractDetails(reqID, c)

}
func (d *ibDecoder) processScannerDataMsg(msgBuf *msgBuffer) {
	_ = msgBuf.readString()
	reqID := msgBuf.readInt()
	for numofElements := msgBuf.readInt(); numofElements > 0; numofElements-- {
		sd := ScanData{}
		sd.ContractDetails = ContractDetails{}
		sd.Rank = msgBuf.readInt()
		sd.ContractDetails.Contract.ContractID = msgBuf.readInt()
		sd.ContractDetails.Contract.Symbol = msgBuf.readString()
		sd.ContractDetails.Contract.SecurityType = msgBuf.readString()
		sd.ContractDetails.Contract.Expiry = msgBuf.readString()
		sd.ContractDetails.Contract.Strike = msgBuf.readFloat()
		sd.ContractDetails.Contract.Right = msgBuf.readString()
		sd.ContractDetails.Contract.Exchange = msgBuf.readString()
		sd.ContractDetails.Contract.Currency = msgBuf.readString()
		sd.ContractDetails.Contract.LocalSymbol = msgBuf.readString()
		sd.ContractDetails.MarketName = msgBuf.readString()
		sd.ContractDetails.Contract.TradingClass = msgBuf.readString()
		sd.Distance = msgBuf.readString()
		sd.Benchmark = msgBuf.readString()
		sd.Projection = msgBuf.readString()
		sd.Legs = msgBuf.readString()

		d.wrapper.ScannerData(reqID, sd.Rank, &(sd.ContractDetails), sd.Distance, sd.Benchmark, sd.Projection, sd.Legs)

	}

	d.wrapper.ScannerDataEnd(reqID)

}
func (d *ibDecoder) processExecutionDataMsg(msgBuf *msgBuffer) {
	var v int64
	if d.version < mMIN_SERVER_VER_LAST_LIQUIDITY {
		v = msgBuf.readInt()
	} else {
		v = int64(d.version)
	}

	var reqID int64 = -1
	if v >= 7 {
		reqID = msgBuf.readInt()
	}

	orderID := msgBuf.readInt()

	c := Contract{}
	c.ContractID = msgBuf.readInt()
	c.Symbol = msgBuf.readString()
	c.SecurityType = msgBuf.readString()
	c.Expiry = msgBuf.readString()
	c.Strike = msgBuf.readFloat()
	c.Right = msgBuf.readString()

	if v >= 9 {
		c.Multiplier = msgBuf.readString()
	}

	c.Exchange = msgBuf.readString()
	c.Currency = msgBuf.readString()
	c.LocalSymbol = msgBuf.readString()

	if v >= 10 {
		c.TradingClass = msgBuf.readString()
	}

	e := Execution{}
	e.OrderID = orderID
	e.ExecID = msgBuf.readString()
	e.Time = msgBuf.readString()
	e.AccountCode = msgBuf.readString()
	e.Exchange = msgBuf.readString()
	e.Side = msgBuf.readString()
	e.Shares = msgBuf.readFloat()
	e.Price = msgBuf.readFloat()
	e.PermID = msgBuf.readInt()
	e.ClientID = msgBuf.readInt()
	e.Liquidation = msgBuf.readInt()

	if v >= 6 {
		e.CumQty = msgBuf.readFloat()
		e.AveragePrice = msgBuf.readFloat()
	}

	if v >= 8 {
		e.OrderRef = msgBuf.readString()
	}

	if v >= 9 {
		e.EVRule = msgBuf.readString()
		e.EVMultiplier = msgBuf.readFloat()
	}

	if d.version >= mMIN_SERVER_VER_MODELS_SUPPORT {
		e.ModelCode = msgBuf.readString()
	}
	if d.version >= mMIN_SERVER_VER_LAST_LIQUIDITY {
		e.LastLiquidity = msgBuf.readInt()
	}

	d.wrapper.ExecDetails(reqID, &c, &e)

}
func (d *ibDecoder) processHistoricalDataMsg(msgBuf *msgBuffer) {
	if d.version < mMIN_SERVER_VER_SYNT_REALTIME_BARS {
		_ = msgBuf.readString()
	}

	reqID := msgBuf.readInt()
	startDatestr := msgBuf.readString()
	endDateStr := msgBuf.readString()

	for itemCount := msgBuf.readInt(); itemCount > 0; itemCount-- {
		bar := &BarData{}
		bar.Date = msgBuf.readString()
		bar.Open = msgBuf.readFloat()
		bar.High = msgBuf.readFloat()
		bar.Low = msgBuf.readFloat()
		bar.Close = msgBuf.readFloat()
		bar.Volume = msgBuf.readFloat()
		bar.Average = msgBuf.readFloat()

		if d.version < mMIN_SERVER_VER_SYNT_REALTIME_BARS {
			_ = msgBuf.readString()
		}
		bar.BarCount = msgBuf.readInt()
		d.wrapper.HistoricalData(reqID, bar)
	}

	d.wrapper.HistoricalDataEnd(reqID, startDatestr, endDateStr)

}
func (d *ibDecoder) processHistoricalDataUpdateMsg(msgBuf *msgBuffer) {
	reqID := msgBuf.readInt()
	bar := &BarData{}
<<<<<<< HEAD
	bar.BarCount = decodeInt(f[1])
	bar.Date = decodeString(f[2])
	bar.Open = decodeFloat(f[3])
	bar.Close = decodeFloat(f[4])
	bar.High = decodeFloat(f[5])
	bar.Low = decodeFloat(f[6])
	bar.Average = decodeFloat(f[7])
	bar.Volume = decodeFloat(f[8])
=======
	bar.BarCount = msgBuf.readInt()
	bar.Date = msgBuf.readString()
	bar.Open = msgBuf.readFloat()
	bar.Close = msgBuf.readFloat()
	bar.High = msgBuf.readFloat()
	bar.Low = msgBuf.readFloat()
	bar.Average = msgBuf.readFloat()
	bar.Volume = msgBuf.readFloat()
>>>>>>> 9d8990eb

	d.wrapper.HistoricalDataUpdate(reqID, bar)

}
func (d *ibDecoder) processRealTimeBarMsg(msgBuf *msgBuffer) {
	_ = msgBuf.readString()
	reqID := msgBuf.readInt()

	rtb := &RealTimeBar{}
	rtb.Time = msgBuf.readInt()
	rtb.Open = msgBuf.readFloat()
	rtb.High = msgBuf.readFloat()
	rtb.Low = msgBuf.readFloat()
	rtb.Close = msgBuf.readFloat()
	rtb.Volume = msgBuf.readInt()
	rtb.Wap = msgBuf.readFloat()
	rtb.Count = msgBuf.readInt()
	// HELP: passing by value is not a good way,why not pass pointer type?
	d.wrapper.RealtimeBar(reqID, rtb.Time, rtb.Open, rtb.High, rtb.Low, rtb.Close, rtb.Volume, rtb.Wap, rtb.Count)
}

func (d *ibDecoder) processTickOptionComputationMsg(msgBuf *msgBuffer) {
	optPrice := UNSETFLOAT
	pvDividend := UNSETFLOAT
	gamma := UNSETFLOAT
	vega := UNSETFLOAT
	theta := UNSETFLOAT
	undPrice := UNSETFLOAT

	v := msgBuf.readInt()
	reqID := msgBuf.readInt()
	tickType := msgBuf.readInt()

	impliedVol := msgBuf.readFloat()
	delta := msgBuf.readFloat()

	if v >= 6 || tickType == MODEL_OPTION || tickType == DELAYED_MODEL_OPTION {
		optPrice = msgBuf.readFloat()
		pvDividend = msgBuf.readFloat()
	}

	if v >= 6 {
		gamma = msgBuf.readFloat()
		vega = msgBuf.readFloat()
		theta = msgBuf.readFloat()
		undPrice = msgBuf.readFloat()

	}

	switch {
	case impliedVol < 0:
		impliedVol = UNSETFLOAT
		fallthrough
	case delta == -2:
		delta = UNSETFLOAT
		fallthrough
	case optPrice == -1:
		optPrice = UNSETFLOAT
		fallthrough
	case pvDividend == -1:
		pvDividend = UNSETFLOAT
		fallthrough
	case gamma == -2:
		gamma = UNSETFLOAT
		fallthrough
	case vega == -2:
		vega = UNSETFLOAT
		fallthrough
	case theta == -2:
		theta = UNSETFLOAT
		fallthrough
	case undPrice == -1:
		undPrice = UNSETFLOAT
	}

	d.wrapper.TickOptionComputation(reqID, tickType, impliedVol, delta, optPrice, pvDividend, gamma, vega, theta, undPrice)

}

func (d *ibDecoder) processDeltaNeutralValidationMsg(msgBuf *msgBuffer) {
	_ = msgBuf.readString()
	reqID := msgBuf.readInt()
	deltaNeutralContract := DeltaNeutralContract{}

	deltaNeutralContract.ContractID = msgBuf.readInt()
	deltaNeutralContract.Delta = msgBuf.readFloat()
	deltaNeutralContract.Price = msgBuf.readFloat()

	d.wrapper.DeltaNeutralValidation(reqID, deltaNeutralContract)

}

// func (d *ibDecoder) processMarketDataTypeMsg(msgBuf *msgBuffer) {

// }
func (d *ibDecoder) processCommissionReportMsg(msgBuf *msgBuffer) {
	_ = msgBuf.readString()
	cr := CommissionReport{}
	cr.ExecId = msgBuf.readString()
	cr.Commission = msgBuf.readFloat()
	cr.Currency = msgBuf.readString()
	cr.RealizedPNL = msgBuf.readFloat()
	cr.Yield = msgBuf.readFloat()
	cr.YieldRedemptionDate = msgBuf.readInt()

	d.wrapper.CommissionReport(cr)

}
func (d *ibDecoder) processPositionDataMsg(msgBuf *msgBuffer) {
	v := msgBuf.readInt()
	acc := msgBuf.readString()

	c := new(Contract)
	c.ContractID = msgBuf.readInt()
	c.Symbol = msgBuf.readString()
	c.SecurityType = msgBuf.readString()
	c.Expiry = msgBuf.readString()
	c.Strike = msgBuf.readFloat()
	c.Right = msgBuf.readString()
	c.Multiplier = msgBuf.readString()
	c.Exchange = msgBuf.readString()
	c.Currency = msgBuf.readString()
	c.LocalSymbol = msgBuf.readString()

	if v >= 2 {
		c.TradingClass = msgBuf.readString()
	}

	var p float64
	if d.version >= mMIN_SERVER_VER_FRACTIONAL_POSITIONS {
		p = msgBuf.readFloat()
	} else {
		p = float64(msgBuf.readInt())
	}

	var avgCost float64
	if v >= 3 {
		avgCost = msgBuf.readFloat()
	}

	d.wrapper.Position(acc, c, p, avgCost)

}
func (d *ibDecoder) processPositionMultiMsg(msgBuf *msgBuffer) {
	_ = msgBuf.readString()
	reqID := msgBuf.readInt()
	acc := msgBuf.readString()

	c := new(Contract)
	c.ContractID = msgBuf.readInt()
	c.Symbol = msgBuf.readString()
	c.SecurityType = msgBuf.readString()
	c.Expiry = msgBuf.readString()
	c.Strike = msgBuf.readFloat()
	c.Right = msgBuf.readString()
	c.Multiplier = msgBuf.readString()
	c.Exchange = msgBuf.readString()
	c.Currency = msgBuf.readString()
	c.LocalSymbol = msgBuf.readString()
	c.TradingClass = msgBuf.readString()

	p := msgBuf.readFloat()
	avgCost := msgBuf.readFloat()
	modelCode := msgBuf.readString()

	d.wrapper.PositionMulti(reqID, acc, modelCode, c, p, avgCost)

}
func (d *ibDecoder) processSecurityDefinitionOptionParameterMsg(msgBuf *msgBuffer) {
	reqID := msgBuf.readInt()
	exchange := msgBuf.readString()
	underlyingContractID := msgBuf.readInt()
	tradingClass := msgBuf.readString()
	multiplier := msgBuf.readString()

	expirations := []string{}
	for expCount := msgBuf.readInt(); expCount > 0; expCount-- {
		expiration := msgBuf.readString()
		expirations = append(expirations, expiration)
	}

	strikes := []float64{}
	for strikeCount := msgBuf.readInt(); strikeCount > 0; strikeCount-- {
		strike := msgBuf.readFloat()
		strikes = append(strikes, strike)
	}

	d.wrapper.SecurityDefinitionOptionParameter(reqID, exchange, underlyingContractID, tradingClass, multiplier, expirations, strikes)

}

func (d *ibDecoder) processSoftDollarTiersMsg(msgBuf *msgBuffer) {
	reqID := msgBuf.readInt()

	tiers := []SoftDollarTier{}
	for tierCount := msgBuf.readInt(); tierCount > 0; tierCount-- {
		tier := SoftDollarTier{}
		tier.Name = msgBuf.readString()
		tier.Value = msgBuf.readString()
		tier.DisplayName = msgBuf.readString()
		tiers = append(tiers, tier)
	}

	d.wrapper.SoftDollarTiers(reqID, tiers)

}
func (d *ibDecoder) processFamilyCodesMsg(msgBuf *msgBuffer) {
	familyCodes := []FamilyCode{}

	for fcCount := msgBuf.readInt(); fcCount > 0; fcCount-- {
		familyCode := FamilyCode{}
		familyCode.AccountID = msgBuf.readString()
		familyCode.FamilyCode = msgBuf.readString()
		familyCodes = append(familyCodes, familyCode)
	}

	d.wrapper.FamilyCodes(familyCodes)

}
func (d *ibDecoder) processSymbolSamplesMsg(msgBuf *msgBuffer) {
	reqID := msgBuf.readInt()
	contractDescriptions := []ContractDescription{}
	for cdCount := msgBuf.readInt(); cdCount > 0; cdCount-- {
		cd := ContractDescription{}
		cd.Contract.ContractID = msgBuf.readInt()
		cd.Contract.Symbol = msgBuf.readString()
		cd.Contract.SecurityType = msgBuf.readString()
		cd.Contract.PrimaryExchange = msgBuf.readString()
		cd.Contract.Currency = msgBuf.readString()

		cd.DerivativeSecTypes = []string{}

		for sdtCount := msgBuf.readInt(); sdtCount > 0; sdtCount-- {
			derivativeSecType := msgBuf.readString()
			cd.DerivativeSecTypes = append(cd.DerivativeSecTypes, derivativeSecType)
		}
		contractDescriptions = append(contractDescriptions, cd)
	}

	d.wrapper.SymbolSamples(reqID, contractDescriptions)

}
func (d *ibDecoder) processSmartComponents(msgBuf *msgBuffer) {
	reqID := msgBuf.readInt()

	smartComponents := []SmartComponent{}

	for scmCount := msgBuf.readInt(); scmCount > 0; scmCount-- {
		smartComponent := SmartComponent{}
		smartComponent.BitNumber = msgBuf.readInt()
		smartComponent.Exchange = msgBuf.readString()
		smartComponent.ExchangeLetter = msgBuf.readString()
		smartComponents = append(smartComponents, smartComponent)
	}

	d.wrapper.SmartComponents(reqID, smartComponents)

}
func (d *ibDecoder) processTickReqParams(msgBuf *msgBuffer) {
	tickerID := msgBuf.readInt()
	minTick := msgBuf.readFloat()
	bboExchange := msgBuf.readString()
	snapshotPermissions := msgBuf.readInt()

	d.wrapper.TickReqParams(tickerID, minTick, bboExchange, snapshotPermissions)
}

func (d *ibDecoder) processMktDepthExchanges(msgBuf *msgBuffer) {
	depthMktDataDescriptions := []DepthMktDataDescription{}
	for descCount := msgBuf.readInt(); descCount > 0; descCount-- {
		desc := DepthMktDataDescription{}
		desc.Exchange = msgBuf.readString()
		desc.SecurityType = msgBuf.readString()
		if d.version >= mMIN_SERVER_VER_SERVICE_DATA_TYPE {
			desc.ListingExchange = msgBuf.readString()
			desc.SecurityType = msgBuf.readString()
			desc.AggGroup = msgBuf.readInt()
		} else {
			_ = msgBuf.readString()
		}
		depthMktDataDescriptions = append(depthMktDataDescriptions, desc)
	}

	d.wrapper.MktDepthExchanges(depthMktDataDescriptions)
}

func (d *ibDecoder) processHeadTimestamp(msgBuf *msgBuffer) {
	reqID := msgBuf.readInt()
	headTimestamp := msgBuf.readString()

	d.wrapper.HeadTimestamp(reqID, headTimestamp)
}
func (d *ibDecoder) processTickNews(msgBuf *msgBuffer) {
	tickerID := msgBuf.readInt()
	timeStamp := msgBuf.readInt()
	providerCode := msgBuf.readString()
	articleID := msgBuf.readString()
	headline := msgBuf.readString()
	extraData := msgBuf.readString()

	d.wrapper.TickNews(tickerID, timeStamp, providerCode, articleID, headline, extraData)
}
func (d *ibDecoder) processNewsProviders(msgBuf *msgBuffer) {
	newsProviders := []NewsProvider{}

	for npCount := msgBuf.readInt(); npCount > 0; npCount-- {
		provider := NewsProvider{}
		provider.Name = msgBuf.readString()
		provider.Code = msgBuf.readString()
		newsProviders = append(newsProviders, provider)
	}

	d.wrapper.NewsProviders(newsProviders)
}
func (d *ibDecoder) processNewsArticle(msgBuf *msgBuffer) {
	reqID := msgBuf.readInt()
	articleType := msgBuf.readInt()
	articleText := msgBuf.readString()

	d.wrapper.NewsArticle(reqID, articleType, articleText)
}
func (d *ibDecoder) processHistoricalNews(msgBuf *msgBuffer) {
	reqID := msgBuf.readInt()
	time := msgBuf.readString()
	providerCode := msgBuf.readString()
	articleID := msgBuf.readString()
	headline := msgBuf.readString()

	d.wrapper.HistoricalNews(reqID, time, providerCode, articleID, headline)
}
func (d *ibDecoder) processHistoricalNewsEnd(msgBuf *msgBuffer) {
	reqID := msgBuf.readInt()
	hasMore := msgBuf.readBool()

	d.wrapper.HistoricalNewsEnd(reqID, hasMore)
}
func (d *ibDecoder) processHistogramData(msgBuf *msgBuffer) {
	reqID := msgBuf.readInt()

	histogram := []HistogramData{}

	for pn := msgBuf.readInt(); pn > 0; pn-- {
		p := HistogramData{}
		p.Price = msgBuf.readFloat()
		p.Count = msgBuf.readInt()
		histogram = append(histogram, p)
	}

	d.wrapper.HistogramData(reqID, histogram)
}
func (d *ibDecoder) processRerouteMktDataReq(msgBuf *msgBuffer) {
	reqID := msgBuf.readInt()
	contractID := msgBuf.readInt()
	exchange := msgBuf.readString()

	d.wrapper.RerouteMktDataReq(reqID, contractID, exchange)
}
func (d *ibDecoder) processRerouteMktDepthReq(msgBuf *msgBuffer) {
	reqID := msgBuf.readInt()
	contractID := msgBuf.readInt()
	exchange := msgBuf.readString()

	d.wrapper.RerouteMktDepthReq(reqID, contractID, exchange)
}
func (d *ibDecoder) processMarketRuleMsg(msgBuf *msgBuffer) {
	marketRuleID := msgBuf.readInt()

	priceIncrements := []PriceIncrement{}
	for n := msgBuf.readInt(); n > 0; n-- {
		priceInc := PriceIncrement{}
		priceInc.LowEdge = msgBuf.readFloat()
		priceInc.Increment = msgBuf.readFloat()
		priceIncrements = append(priceIncrements, priceInc)
	}

	d.wrapper.MarketRule(marketRuleID, priceIncrements)
}
func (d *ibDecoder) processPnLMsg(msgBuf *msgBuffer) {
	reqID := msgBuf.readInt()
	dailyPnL := msgBuf.readFloat()
	var unrealizedPnL float64
	var realizedPnL float64

	if d.version >= mMIN_SERVER_VER_UNREALIZED_PNL {
		unrealizedPnL = msgBuf.readFloat()
	}

	if d.version >= mMIN_SERVER_VER_REALIZED_PNL {
		realizedPnL = msgBuf.readFloat()
	}

	d.wrapper.Pnl(reqID, dailyPnL, unrealizedPnL, realizedPnL)

}
func (d *ibDecoder) processPnLSingleMsg(msgBuf *msgBuffer) {
	reqID := msgBuf.readInt()
	position := msgBuf.readInt()
	dailyPnL := msgBuf.readFloat()
	var unrealizedPnL float64
	var realizedPnL float64

	if d.version >= mMIN_SERVER_VER_UNREALIZED_PNL {
		unrealizedPnL = msgBuf.readFloat()
	}

	if d.version >= mMIN_SERVER_VER_REALIZED_PNL {
		realizedPnL = msgBuf.readFloat()
	}

	value := msgBuf.readFloat()

	d.wrapper.PnlSingle(reqID, position, dailyPnL, unrealizedPnL, realizedPnL, value)
}
func (d *ibDecoder) processHistoricalTicks(msgBuf *msgBuffer) {
	reqID := msgBuf.readInt()

	ticks := []HistoricalTick{}

	for tickCount := msgBuf.readInt(); tickCount > 0; tickCount-- {
		historicalTick := HistoricalTick{}
		historicalTick.Time = msgBuf.readInt()
		_ = msgBuf.readString()
		historicalTick.Price = msgBuf.readFloat()
		historicalTick.Size = msgBuf.readInt()
		ticks = append(ticks, historicalTick)
	}

	done := msgBuf.readBool()

	d.wrapper.HistoricalTicks(reqID, ticks, done)
}
func (d *ibDecoder) processHistoricalTicksBidAsk(msgBuf *msgBuffer) {
	reqID := msgBuf.readInt()

	ticks := []HistoricalTickBidAsk{}

	for tickCount := msgBuf.readInt(); tickCount > 0; tickCount-- {
		historicalTickBidAsk := HistoricalTickBidAsk{}
		historicalTickBidAsk.Time = msgBuf.readInt()

		mask := msgBuf.readInt()
		tickAttribBidAsk := TickAttribBidAsk{}
		tickAttribBidAsk.AskPastHigh = mask&1 != 0
		tickAttribBidAsk.BidPastLow = mask&2 != 0

		historicalTickBidAsk.TickAttirbBidAsk = tickAttribBidAsk
		historicalTickBidAsk.PriceBid = msgBuf.readFloat()
		historicalTickBidAsk.PriceAsk = msgBuf.readFloat()
		historicalTickBidAsk.SizeBid = msgBuf.readInt()
		historicalTickBidAsk.SizeAsk = msgBuf.readInt()
		ticks = append(ticks, historicalTickBidAsk)
	}

	done := msgBuf.readBool()

	d.wrapper.HistoricalTicksBidAsk(reqID, ticks, done)
}
func (d *ibDecoder) processHistoricalTicksLast(msgBuf *msgBuffer) {
	reqID := msgBuf.readInt()

	ticks := []HistoricalTickLast{}

	for tickCount := msgBuf.readInt(); tickCount > 0; tickCount-- {
		historicalTickLast := HistoricalTickLast{}
		historicalTickLast.Time = msgBuf.readInt()

		mask := msgBuf.readInt()
		tickAttribLast := TickAttribLast{}
		tickAttribLast.PastLimit = mask&1 != 0
		tickAttribLast.Unreported = mask&2 != 0

		historicalTickLast.TickAttribLast = tickAttribLast
		historicalTickLast.Price = msgBuf.readFloat()
		historicalTickLast.Size = msgBuf.readInt()
		historicalTickLast.Exchange = msgBuf.readString()
		historicalTickLast.SpecialConditions = msgBuf.readString()
		ticks = append(ticks, historicalTickLast)
	}

	done := msgBuf.readBool()

	d.wrapper.HistoricalTicksLast(reqID, ticks, done)
}
func (d *ibDecoder) processTickByTickMsg(msgBuf *msgBuffer) {
	reqID := msgBuf.readInt()
	tickType := msgBuf.readInt()
	time := msgBuf.readInt()

	switch tickType {
	case 0:
		break
	case 1, 2:
		price := msgBuf.readFloat()
		size := msgBuf.readInt()

		mask := msgBuf.readInt()
		tickAttribLast := TickAttribLast{}
		tickAttribLast.PastLimit = mask&1 != 0
		tickAttribLast.Unreported = mask&2 != 0

		exchange := msgBuf.readString()
		specialConditions := msgBuf.readString()

		d.wrapper.TickByTickAllLast(reqID, tickType, time, price, size, tickAttribLast, exchange, specialConditions)
	case 3:
		bidPrice := msgBuf.readFloat()
		askPrice := msgBuf.readFloat()
		bidSize := msgBuf.readInt()
		askSize := msgBuf.readInt()

		mask := msgBuf.readInt()
		tickAttribBidAsk := TickAttribBidAsk{}
		tickAttribBidAsk.BidPastLow = mask&1 != 0
		tickAttribBidAsk.AskPastHigh = mask&2 != 0

		d.wrapper.TickByTickBidAsk(reqID, time, bidPrice, askPrice, bidSize, askSize, tickAttribBidAsk)
	case 4:
		midPoint := msgBuf.readFloat()

		d.wrapper.TickByTickMidPoint(reqID, time, midPoint)
	}
}

func (d *ibDecoder) processOrderBoundMsg(msgBuf *msgBuffer) {
	reqID := msgBuf.readInt()
	apiClientID := msgBuf.readInt()
	apiOrderID := msgBuf.readInt()

	d.wrapper.OrderBound(reqID, apiClientID, apiOrderID)

}

<<<<<<< HEAD
func (d *ibDecoder) processMarketDepthL2Msg(f [][]byte) {
	reqID := decodeInt(f[1])

	position := decodeInt(f[2])
	marketMaker := decodeString(f[3])
	operation := decodeInt(f[4])
	side := decodeInt(f[5])
	price := decodeFloat(f[6])
	size := decodeInt(f[7])
	isSmartDepth := false

	if d.version >= mMIN_SERVER_VER_SMART_DEPTH {
		isSmartDepth = decodeBool(f[8])
=======
func (d *ibDecoder) processMarketDepthL2Msg(msgBuf *msgBuffer) {
	_ = msgBuf.readString()
	_ = msgBuf.readInt()
	reqID := msgBuf.readInt()

	position := msgBuf.readInt()
	marketMaker := msgBuf.readString()
	operation := msgBuf.readInt()
	side := msgBuf.readInt()
	price := msgBuf.readFloat()
	size := msgBuf.readInt()
	isSmartDepth := false

	if d.version >= mMIN_SERVER_VER_SMART_DEPTH {
		isSmartDepth = msgBuf.readBool()
>>>>>>> 9d8990eb
	}

	d.wrapper.UpdateMktDepthL2(reqID, position, marketMaker, operation, side, price, size, isSmartDepth)
}

func (d *ibDecoder) processCompletedOrderMsg(msgBuf *msgBuffer) {
	o := &Order{}
	c := &Contract{}
	orderState := &OrderState{}

	version := UNSETINT

	c.ContractID = msgBuf.readInt()
	c.Symbol = msgBuf.readString()
	c.SecurityType = msgBuf.readString()
	c.Expiry = msgBuf.readString()
	c.Strike = msgBuf.readFloat()
	c.Right = msgBuf.readString()

	if d.version >= 32 {
		c.Multiplier = msgBuf.readString()
	}

	c.Exchange = msgBuf.readString()
	c.Currency = msgBuf.readString()
	c.LocalSymbol = msgBuf.readString()

	if d.version >= 32 {
		c.TradingClass = msgBuf.readString()
	}

	o.Action = msgBuf.readString()
	if d.version >= mMIN_SERVER_VER_FRACTIONAL_POSITIONS {
		o.TotalQuantity = msgBuf.readFloat()
	} else {
		o.TotalQuantity = float64(msgBuf.readInt())
	}

	o.OrderType = msgBuf.readString()
	if version < 29 {
		o.LimitPrice = msgBuf.readFloat()
	} else {
		o.LimitPrice = msgBuf.readFloatCheckUnset()
	}

	if version < 30 {
		o.AuxPrice = msgBuf.readFloat()
	} else {
		o.AuxPrice = msgBuf.readFloatCheckUnset()
	}

	o.TIF = msgBuf.readString()
	o.OCAGroup = msgBuf.readString()
	o.Account = msgBuf.readString()
	o.OpenClose = msgBuf.readString()

	o.Origin = msgBuf.readInt()

	o.OrderRef = msgBuf.readString()
	o.ClientID = msgBuf.readInt()
	o.PermID = msgBuf.readInt()

	o.OutsideRTH = msgBuf.readBool()
	o.Hidden = msgBuf.readBool()
	o.DiscretionaryAmount = msgBuf.readFloat()
	o.GoodAfterTime = msgBuf.readString()

	o.FAGroup = msgBuf.readString()
	o.FAMethod = msgBuf.readString()
	o.FAPercentage = msgBuf.readString()
	o.FAProfile = msgBuf.readString()

	if d.version >= mMIN_SERVER_VER_MODELS_SUPPORT {
		o.ModelCode = msgBuf.readString()
	}

	o.GoodTillDate = msgBuf.readString()

	o.Rule80A = msgBuf.readString()
	o.PercentOffset = msgBuf.readFloatCheckUnset() //show_unset
	o.SettlingFirm = msgBuf.readString()

	//ShortSaleParams
	o.ShortSaleSlot = msgBuf.readInt()
	o.DesignatedLocation = msgBuf.readString()

	if d.version == mMIN_SERVER_VER_SSHORTX_OLD {
		_ = msgBuf.readString()
	} else if version >= 23 {
		o.ExemptCode = msgBuf.readInt()
	}

	//BoxOrderParams
	o.StartingPrice = msgBuf.readFloatCheckUnset() //show_unset
	o.StockRefPrice = msgBuf.readFloatCheckUnset() //show_unset
	o.Delta = msgBuf.readFloatCheckUnset()         //show_unset

	//PegToStkOrVolOrderParams
	o.StockRangeLower = msgBuf.readFloatCheckUnset() //show_unset
	o.StockRangeUpper = msgBuf.readFloatCheckUnset() //show_unset

	o.DisplaySize = msgBuf.readInt()
	o.SweepToFill = msgBuf.readBool()
	o.AllOrNone = msgBuf.readBool()
	o.MinQty = msgBuf.readIntCheckUnset() //show_unset
	o.OCAType = msgBuf.readInt()
	o.TriggerMethod = msgBuf.readInt()

	//VolOrderParams
	o.Volatility = msgBuf.readFloatCheckUnset() //show_unset
	o.VolatilityType = msgBuf.readInt()
	o.DeltaNeutralOrderType = msgBuf.readString()
	o.DeltaNeutralAuxPrice = msgBuf.readFloatCheckUnset()

	if version >= 27 && o.DeltaNeutralOrderType != "" {
		o.DeltaNeutralContractID = msgBuf.readInt()
		o.DeltaNeutralSettlingFirm = msgBuf.readString()
		o.DeltaNeutralClearingAccount = msgBuf.readString()
		o.DeltaNeutralClearingIntent = msgBuf.readString()
	}

	if version >= 31 && o.DeltaNeutralOrderType != "" {
		o.DeltaNeutralOpenClose = msgBuf.readString()
		o.DeltaNeutralShortSale = msgBuf.readBool()
		o.DeltaNeutralShortSaleSlot = msgBuf.readInt()
		o.DeltaNeutralDesignatedLocation = msgBuf.readString()
	}

	o.ContinuousUpdate = msgBuf.readBool()
	o.ReferencePriceType = msgBuf.readInt()

	//TrailParams
	o.TrailStopPrice = msgBuf.readFloatCheckUnset()

	if version >= 30 {
		o.TrailingPercent = msgBuf.readFloatCheckUnset() //show_unset
	}

	//ComboLegs
	c.ComboLegsDescription = msgBuf.readString()

	if version >= 29 {
		c.ComboLegs = []ComboLeg{}
		for comboLegsCount := msgBuf.readInt(); comboLegsCount > 0; comboLegsCount-- {
			// fmt.Println("comboLegsCount:", comboLegsCount)
			comboleg := ComboLeg{}
			comboleg.ContractID = msgBuf.readInt()
			comboleg.Ratio = msgBuf.readInt()
			comboleg.Action = msgBuf.readString()
			comboleg.Exchange = msgBuf.readString()
			comboleg.OpenClose = msgBuf.readInt()
			comboleg.ShortSaleSlot = msgBuf.readInt()
			comboleg.DesignatedLocation = msgBuf.readString()
			comboleg.ExemptCode = msgBuf.readInt()
			c.ComboLegs = append(c.ComboLegs, comboleg)
		}

		o.OrderComboLegs = []OrderComboLeg{}
		for orderComboLegsCount := msgBuf.readInt(); orderComboLegsCount > 0; orderComboLegsCount-- {
			orderComboLeg := OrderComboLeg{}
			orderComboLeg.Price = msgBuf.readFloatCheckUnset()
			o.OrderComboLegs = append(o.OrderComboLegs, orderComboLeg)
		}
	}

	//SmartComboRoutingParams
	if version >= 26 {
		o.SmartComboRoutingParams = []TagValue{}
		for smartComboRoutingParamsCount := msgBuf.readInt(); smartComboRoutingParamsCount > 0; smartComboRoutingParamsCount-- {
			tagValue := TagValue{}
			tagValue.Tag = msgBuf.readString()
			tagValue.Value = msgBuf.readString()
			o.SmartComboRoutingParams = append(o.SmartComboRoutingParams, tagValue)
		}
	}

	//ScaleOrderParams
	if version >= 20 {
		o.ScaleInitLevelSize = msgBuf.readIntCheckUnset() //show_unset
		o.ScaleSubsLevelSize = msgBuf.readIntCheckUnset() //show_unset
	} else {
		o.NotSuppScaleNumComponents = msgBuf.readIntCheckUnset()
		o.ScaleInitLevelSize = msgBuf.readIntCheckUnset()
	}

	o.ScalePriceIncrement = msgBuf.readFloatCheckUnset()

	if version >= 28 && o.ScalePriceIncrement != UNSETFLOAT && o.ScalePriceIncrement > 0.0 {
		o.ScalePriceAdjustValue = msgBuf.readFloatCheckUnset()
		o.ScalePriceAdjustInterval = msgBuf.readIntCheckUnset()
		o.ScaleProfitOffset = msgBuf.readFloatCheckUnset()
		o.ScaleAutoReset = msgBuf.readBool()
		o.ScaleInitPosition = msgBuf.readIntCheckUnset()
		o.ScaleInitFillQty = msgBuf.readIntCheckUnset()
		o.ScaleRandomPercent = msgBuf.readBool()
	}

	//HedgeParams
	if version >= 24 {
		o.HedgeType = msgBuf.readString()
		if o.HedgeType != "" {
			o.HedgeParam = msgBuf.readString()
		}
	}

	// if version >= 25 {
	// 	o.OptOutSmartRouting = decodeBool(f[68])
	// 	f = f[1:]
	// }

	o.ClearingAccount = msgBuf.readString()
	o.ClearingIntent = msgBuf.readString()

	if version >= 22 {
		o.NotHeld = msgBuf.readBool()
	}

	if version >= 20 {
		deltaNeutralContractPresent := msgBuf.readBool()
		if deltaNeutralContractPresent {
			c.DeltaNeutralContract = new(DeltaNeutralContract)
			c.DeltaNeutralContract.ContractID = msgBuf.readInt()
			c.DeltaNeutralContract.Delta = msgBuf.readFloat()
			c.DeltaNeutralContract.Price = msgBuf.readFloat()
		}
	}

	if version >= 21 {
		o.AlgoStrategy = msgBuf.readString()
		if o.AlgoStrategy != "" {
			o.AlgoParams = []TagValue{}
			for algoParamsCount := msgBuf.readInt(); algoParamsCount > 0; algoParamsCount-- {
				tagValue := TagValue{}
				tagValue.Tag = msgBuf.readString()
				tagValue.Value = msgBuf.readString()
				o.AlgoParams = append(o.AlgoParams, tagValue)
			}
		}
	}

	if version >= 33 {
		o.Solictied = msgBuf.readBool()
	}

	orderState.Status = msgBuf.readString()

	if version >= 34 {
		o.RandomizeSize = msgBuf.readBool()
		o.RandomizePrice = msgBuf.readBool()
	}

	if d.version >= mMIN_SERVER_VER_PEGGED_TO_BENCHMARK {
		if o.OrderType == "PEG BENCH" {
			o.ReferenceContractID = msgBuf.readInt()
			o.IsPeggedChangeAmountDecrease = msgBuf.readBool()
			o.PeggedChangeAmount = msgBuf.readFloat()
			o.ReferenceChangeAmount = msgBuf.readFloat()
			o.ReferenceExchangeID = msgBuf.readString()
		}

		o.Conditions = []OrderConditioner{}
		if conditionsSize := msgBuf.readInt(); conditionsSize > 0 {
			for ; conditionsSize > 0; conditionsSize-- {
				conditionType := msgBuf.readInt()
				cond, _ := InitOrderCondition(conditionType)
				cond.decode(msgBuf)

				o.Conditions = append(o.Conditions, cond)
			}
			o.ConditionsIgnoreRth = msgBuf.readBool()
			o.ConditionsCancelOrder = msgBuf.readBool()
		}
	}

	o.TrailStopPrice = msgBuf.readFloat()
	o.LimitPriceOffset = msgBuf.readFloat()

	if d.version >= mMIN_SERVER_VER_CASH_QTY {
		o.CashQty = msgBuf.readFloat()
	}

	if d.version >= mMIN_SERVER_VER_AUTO_PRICE_FOR_HEDGE {
		o.DontUseAutoPriceForHedge = msgBuf.readBool()
	}

	if d.version >= mMIN_SERVER_VER_ORDER_CONTAINER {
		o.IsOmsContainer = msgBuf.readBool()
	}

	o.AutoCancelDate = msgBuf.readString()
	o.FilledQuantity = msgBuf.readFloat()
	o.RefFuturesConId = msgBuf.readInt()
	o.AutoCancelParent = msgBuf.readBool()
	o.Shareholder = msgBuf.readString()
	o.ImbalanceOnly = msgBuf.readBool()
	o.RouteMarketableToBbo = msgBuf.readBool()
	o.ParenPermID = msgBuf.readInt()

	orderState.CompletedTime = msgBuf.readString()
	orderState.CompletedStatus = msgBuf.readString()

	d.wrapper.CompletedOrder(c, o, orderState)
}

// ----------------------------------------------------

func (d *ibDecoder) processCompletedOrdersEndMsg(msgBuf *msgBuffer) {
	d.wrapper.CompletedOrdersEnd()
}<|MERGE_RESOLUTION|>--- conflicted
+++ resolved
@@ -331,16 +331,10 @@
 	d.wrapper.VerifyMessageAPI(apiData)
 }
 
-<<<<<<< HEAD
-func (d *ibDecoder) wrapVerifyCompleted(f [][]byte) {
-	isSuccessful := decodeBool(f[1])
-	err := decodeString(f[2])
-=======
 func (d *ibDecoder) wrapVerifyCompleted(msgBuf *msgBuffer) {
 	_ = msgBuf.readString()
 	isSuccessful := msgBuf.readBool()
 	err := msgBuf.readString()
->>>>>>> 9d8990eb
 
 	d.wrapper.VerifyCompleted(isSuccessful, err)
 }
@@ -1038,17 +1032,10 @@
 	splittedExpiry := strings.Split(msgBuf.readString(), " ")
 	switch s := len(splittedExpiry); {
 	case s > 0:
-<<<<<<< HEAD
-		c.Maturity = decodeString(splittedExpiry[0])
-		fallthrough
-	case s > 1:
-		c.LastTradeTime = decodeString(splittedExpiry[1])
-=======
 		c.Maturity = splittedExpiry[0]
 		fallthrough
 	case s > 1:
 		c.LastTradeTime = splittedExpiry[1]
->>>>>>> 9d8990eb
 		fallthrough
 	case s > 2:
 		c.TimezoneID = splittedExpiry[2]
@@ -1244,16 +1231,6 @@
 func (d *ibDecoder) processHistoricalDataUpdateMsg(msgBuf *msgBuffer) {
 	reqID := msgBuf.readInt()
 	bar := &BarData{}
-<<<<<<< HEAD
-	bar.BarCount = decodeInt(f[1])
-	bar.Date = decodeString(f[2])
-	bar.Open = decodeFloat(f[3])
-	bar.Close = decodeFloat(f[4])
-	bar.High = decodeFloat(f[5])
-	bar.Low = decodeFloat(f[6])
-	bar.Average = decodeFloat(f[7])
-	bar.Volume = decodeFloat(f[8])
-=======
 	bar.BarCount = msgBuf.readInt()
 	bar.Date = msgBuf.readString()
 	bar.Open = msgBuf.readFloat()
@@ -1262,7 +1239,6 @@
 	bar.Low = msgBuf.readFloat()
 	bar.Average = msgBuf.readFloat()
 	bar.Volume = msgBuf.readFloat()
->>>>>>> 9d8990eb
 
 	d.wrapper.HistoricalDataUpdate(reqID, bar)
 
@@ -1795,21 +1771,6 @@
 
 }
 
-<<<<<<< HEAD
-func (d *ibDecoder) processMarketDepthL2Msg(f [][]byte) {
-	reqID := decodeInt(f[1])
-
-	position := decodeInt(f[2])
-	marketMaker := decodeString(f[3])
-	operation := decodeInt(f[4])
-	side := decodeInt(f[5])
-	price := decodeFloat(f[6])
-	size := decodeInt(f[7])
-	isSmartDepth := false
-
-	if d.version >= mMIN_SERVER_VER_SMART_DEPTH {
-		isSmartDepth = decodeBool(f[8])
-=======
 func (d *ibDecoder) processMarketDepthL2Msg(msgBuf *msgBuffer) {
 	_ = msgBuf.readString()
 	_ = msgBuf.readInt()
@@ -1825,7 +1786,6 @@
 
 	if d.version >= mMIN_SERVER_VER_SMART_DEPTH {
 		isSmartDepth = msgBuf.readBool()
->>>>>>> 9d8990eb
 	}
 
 	d.wrapper.UpdateMktDepthL2(reqID, position, marketMaker, operation, side, price, size, isSmartDepth)
